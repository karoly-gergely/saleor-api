# Changelog

All notable, unreleased changes to this project will be documented in this file. For the released changes, please visit the [Releases](https://github.com/mirumee/saleor/releases) page.

## [Unreleased]

- OpenTracing support - #5188 by @tomaszszymanski129
- Account confirmation email - #5126 by @tomaszszymanski129
- Relocate Checkout and CheckoutLine methods into separate module and update checkout related plugins to use them - #4980 by @krzysztofwolski
- Fix problem with free shipping voucher - #4942 by @IKarbowiak
- Add sub-categories to random data - #4949 by @IKarbowiak
- Deprecate `localized` field in Money type - #4952 by @IKarbowiak
- Fix for shipping api doesn't apply taxes - #4913 by @kswiatek92
- Query object translation with only manage_translation permission - #4914 by @fowczarek
- Add customer note to draft orders api - #4973 by @IKarbowiak
- Allow to delete category and leave products - #4970 by @IKarbowiak
- Remove thumbnail generation from migration - #3494 by @kswiatek92
- Rename 'shipping_date' field in fulfillment model to 'created' - #2433 by @kswiatek92
- Reduce number of queries for 'completeCheckout' mutation - #4989 by @IKarbowiak
- Now force pytest to ignore the environment variable containing the django settings module - #4992 by @NyanKiyoshi
- Extend JWT token payload with user information - #4987 by @salwator
- Optimize the queries for product list in the dashboard - #4995 by @IKarbowiak
- Drop dashboard 1.0 - #5000 by @IKarbowiak
- Fixed serialization error on weight fields when running `loaddata` and `dumpdb` - #5005 by @NyanKiyoshi
- Fixed JSON encoding error on Google Analytics reporting - #5004 by @NyanKiyoshi
- Create custom field to translation, use new translation types in translations query - #5007 by @fowczarek
- Take allocated stock in account in `StockAvailability` filter - #5019 by @simonbru
- Generate matching postal codes for US addresses - #5033 by @maarcingebala
- Update debug toolbar - #5032 by @IKarbowiak
- Allow staff member to receive notification about customers orders - #4993 by @kswiatek92
- JWT payload now contains user global id - #5039 by @salwator
- Made middleware path resolving lazy and refactored middleware names - #5041 by @NyanKiyoshi
- Generate slug in attribute value save - #5055 by @fowczarek
- Fix order status after order update - #5072 by @fowczarek
- Extend top-level connection resolvers with ability to sort results - #5018 by @fowczarek
- Drop storefront 1.0 - #5043 by @IKarbowiak
- Replace permissions strings with enums - #5038 by @kswiatek92
- Remove gateways forms and templates - #5075 by @IKarbowiak
- Add `Wishlist` models and GraphQL endpoints - #5021 by @derenio
- Remove deprecated code - #5107 by @IKarbowiak
- Fix voucher start date filtering - #5133 by @dominik-zeglen
- Search by sku in products query - #5117 by @fowczarek
- Send fulfillment update email - #5118 by @IKarbowiak
- Add address query - #5148 by @kswiatek92
- Add `checkout_quantity_changed` webhook - #5042 by @derenio
- Remove unnecessary manage_orders permission - #5142 by @kswiatek92
- Mutation to change user email - #5076 by @kswiatek92
- Add mypy checks - #5150 by @IKarbowiak
- Move extracting user or service_account from context to utils - #5152 by @kswiatek92
- Add deprecate description to order status/created arguments - #5076 by @kswiatek92
- Fix getting title field in page mutations #5160 by @maarcingebala
- Copy public and private metadata from the checkout to the order upon creation - #5165 by @dankolbman
- Add warehouses and stocks- #4986 by @szewczykmira
- Add permission groups - #5176 by @IKarbowiak
- Drop gettext occurrences - #5189 by @IKarbowiak
- Fix `product_created` webhook - #5187 by @dzkb
- Drop unused resolver `resolve_availability` - #5190 by @maarcingebala
- Fix permission for `checkoutCustomerAttach` mutation - #5192 by @maarcingebala
- Restrict access to user field - #5194 by @maarcingebala
- Unify permission for service account api client in test - #5197 by @fowczarek
- Add additional confirmation step to checkoutComplete mutation - #5179 by @salwator
- Allow sorting warehouses by name - #5211 by @dominik-zeglen
- Add anonymization to GraphQL's `webhookSamplePayload` endpoint - #5161 @derenio
- Add slug to Warehouse, Product, ProductType and update slug in models which already using it - #5196 by @IKarbowiak
- Add mutation for assigning, unassigning shipping zones to warehouse - #5217 by @kswiatek92
- Fix passing addresses to `PaymentData` objects - #5223 by @maarcingebala
- Return `null` when querying `me` as an anonymous user - #5231 by @maarcingebala
- Added `PLAYGROUND_ENABLED` environment variable/setting to allow to enable the GraphQL playground when `DEBUG` is disabled - #5254 by @NyanKiyoshi
- Fix access to order query when request from service account - #5258 by @fowczarek
- Customer shouldn't be able to see draft orders by token - #5259 by @fowczarek
- Customer shouldn't be able to query checkout with another customer - #5268 by @fowczarek
- Added integration support of Jaeger Tracing - #5282 by @NyanKiyoshi
- Customer shouldn't be able to see draft orders by token - #5259 by @fowczarek
- Return `null` when querying `me` as an anonymous user - #5231 as @maarcingebala
- Add `fulfillment created` webhook - @szewczykmira
- Unify saleor metadata - #5178 by @fowczarek
- Add compiled versions of emails to the repository - #5260 by @tomaszszymanski129
- Add required prop to fields where applicable - #5293 by @dominik-zeglen
- Drop get_absolute_url methods - #5299 by @IKarbowiak
- Add --force flag to cleardb command - #5302 by @maarcingebala
- Require non-empty message in orderAddNote mutation - #5316 by @maarcingebala
- Stock management refactor - #5323 by @IKarbowiak
- Add discount error codes - #5348 by @IKarbowiak
- Add benchmarks to checkout mutations - #5339 by @fowczarek
- Add pagination tests - #5363 by @fowczarek
- Add ability to assign multiple warehouses in mutations to create/update a shipping zone - #5399 by @fowczarek
- Add filter by ids to warehouses query - #5414 by @fowczarek
- Add shipping rate price validation - #5411 by @kswiatek92
- Remove unused settings and environment variables - #5420 by @maarcingebala
- Add product price validation - #5413 by @kswiatek92
- Add attribute validation to attributeAssign - #5423 by @kswiatek92
- Add possibility to Update/Delete more than one item in metadata - #5446 by @koradon
- Check if image exists before validating - #5425 by @kswiatek92
- Fix warehouses query not working without id - #5441 by @koradon
- Add accountErrors to CreateToken as a required field - #5437 by @koradon
- Raise GraphQLError if filter has not valid IDs - #5460 by @gabmartinez
- Fix missing accountError when JSONWebTokenError is raised in CreateToken - #5465 by @koradon
<<<<<<< HEAD
- Add tests for pagination - #5468 by @koradon
=======
- Use AccountErrorCode.INVALID_CREDENTIALS instead of INVALID_PASSWORD - #5495 by @koradon
>>>>>>> 927c0690

## 2.9.0

### API

- Add mutation to change customer's first name last name - #4489 by @fowczarek
- Add mutation to delete customer's account - #4494 by @fowczarek
- Add mutation to change customer's password - #4656 by @fowczarek
- Add ability to customize email sender address in emails sent by Saleor - #4820 by @NyanKiyoshi
- Add ability to filter attributes per global ID - #4640 by @NyanKiyoshi
- Add ability to search product types by value (through the name) - #4647 by @NyanKiyoshi
- Add queries and mutation for serving and saving the configuration of all plugins - #4576 by @korycins
- Add `redirectUrl` to staff and user create mutations - #4717 by @fowczarek
- Add error codes to mutations responses - #4676 by @Kwaidan00
- Add translations to countries in `shop` query - #4732 by @fowczarek
- Add support for sorting product by their attribute values through given attribute ID - #4740 by @NyanKiyoshi
- Add descriptions for queries and query arguments - #4758 by @maarcingebala
- Add support for Apollo Federation - #4825 by @salwator
- Add mutation to create multiple product variants at once - #4735 by @fowczarek
- Add default value to custom errors - #4797 by @fowczarek
- Extend `availablePaymentGateways` field with gateways' configuration data - #4774 by @salwator
- Change `AddressValidationRules` API - #4655 by @Kwaidan00
- Use search in a consistent way; add sort by product type name and publication status to `products` query. - #4715 by @fowczarek
- Unify `menuItemMove` mutation with other reordering mutations - #4734 by @NyanKiyoshi
- Don't create an order when the payment was unsuccessful - #4500 by @NyanKiyoshi
- Don't require shipping information in checkout for digital orders - #4573 by @NyanKiyoshi
- Drop `manage_users` permission from the `permissions` query - #4854 by @maarcingebala
- Deprecate `inCategory` and `inCollection` attributes filters in favor of `filter` argument - #4700 by @NyanKiyoshi & @khalibloo
- Remove `PaymentGatewayEnum` from the schema, as gateways now are dynamic plugins - #4756 by @salwator
- Require `manage_products` permission to query `costPrice` and `stockQuantity` fields - #4753 by @NyanKiyoshi
- Refactor account mutations - #4510, #4668 by @fowczarek
- Fix generating random avatars when updating staff accounts - #4521 by @maarcingebala
- Fix updating JSON menu representation in mutations - #4524 by @maarcingebala
- Fix setting variant's `priceOverride` and `costPrice` to `null` - #4754 by @NyanKiyoshi
- Fix fetching staff user without `manage_users` permission - #4835 by @fowczarek
- Ensure that a GraphQL query is a string - #4836 by @nix010
- Add ability to configure the password reset link - #4863 by @fowczarek
- Fixed a performance issue where Saleor would sometimes run huge, unneeded prefetches when resolving categories or collections - #5291 by @NyanKiyoshi
- uWSGI now forces the django application to directly load on startup instead of being lazy - #5357 by @NyanKiyoshi

### Core

- Add enterprise-grade attributes management - #4351 by @dominik-zeglen and @NyanKiyoshi
- Add extensions manager - #4497 by @korycins
- Add service accounts - backend support - #4689 by @korycins
- Add support for webhooks - #4731 by @korycins
- Migrate the attributes mapping from HStore to many-to-many relation - #4663 by @NyanKiyoshi
- Create general abstraction for object metadata - #4447 by @salwator
- Add metadata to `Order` and `Fulfillment` models - #4513, #4866 by @szewczykmira
- Migrate the tax calculations to plugins - #4497 by @korycins
- Rewrite payment gateways using plugin architecture - #4669 by @salwator
- Rewrite Stripe integration to use PaymentIntents API - #4606 by @salwator
- Refactor password recovery system - #4617 by @fowczarek
- Add functionality to sort products by their "minimal variant price" - #4416 by @derenio
- Add voucher's "once per customer" feature - #4442 by @fowczarek
- Add validations for minimum password length in settings - #4735 by @fowczarek
- Add form to configure payments in the dashboard - #4807 by @szewczykmira
- Change `unique_together` in `AttributeValue` - #4805 by @fowczarek
- Change max length of SKU to 255 characters - #4811 by @lex111
- Distinguish `OrderLine` product name and variant name - #4702 by @fowczarek
- Fix updating order status after automatic fulfillment of digital products - #4709 by @korycins
- Fix error when updating or creating a sale with missing required values - #4778 by @NyanKiyoshi
- Fix error filtering pages by URL in the dashboard 1.0 - #4776 by @NyanKiyoshi
- Fix display of the products tax rate in the details page of dashboard 1.0 - #4780 by @NyanKiyoshi
- Fix adding the same product into a collection multiple times - #4518 by @NyanKiyoshi
- Fix crash when placing an order when a customer happens to have the same address more than once - #4824 by @NyanKiyoshi
- Fix time zone based tests - #4468 by @fowczarek
- Fix serializing empty URLs as a string when creating menu items - #4616 by @maarcingebala
- The invalid IP address in HTTP requests now fallback to the requester's IP address. - #4597 by @NyanKiyoshi
- Fix product variant update with current attribute values - #4936 by @fowczarek
- Update checkout last field and add auto now fields to save with update_fields parameter - #5177 by @IKarbowiak

### Dashboard 2.0

- Allow selecting the number of rows displayed in dashboard's list views - #4414 by @benekex2
- Add ability to toggle visible columns in product list - #4608 by @dominik-zeglen
- Add voucher settings - #4556 by @benekex2
- Contrast improvements - #4508 by @benekex2
- Display menu item form errors - #4551 by @dominik-zeglen
- Do not allow random IDs to appear in snapshots - #4495 by @dominik-zeglen
- Input UI changes - #4542 by @benekex2
- Implement new menu design - #4476 by @benekex2
- Refetch attribute list after closing modal - #4615 by @dominik-zeglen
- Add config for Testcafe - #4553 by @dominik-zeglen
- Fix product type taxes select - #4453 by @benekex2
- Fix form reloading - #4467 by @dominik-zeglen
- Fix voucher limit value when checkbox unchecked - #4456 by @benekex2
- Fix searches and pickers - #4487 by @dominik-zeglen
- Fix dashboard menu styles - #4491 by @benekex2
- Fix menu responsiveness - #4511 by @benekex2
- Fix loosing focus while typing in the product description field - #4549 by @dominik-zeglen
- Fix MUI warnings - #4588 by @dominik-zeglen
- Fix bulk action checkboxes - #4618 by @dominik-zeglen
- Fix rendering user avatar when it's empty #4546 by @maarcingebala
- Remove Dashboard 2.0 files form Saleor repository - #4631 by @dominik-zeglen
- Fix CreateToken mutation to use NonNull on errors field #5415 by @gabmartinez

### Other notable changes

- Replace Pipenv with Poetry - #3894 by @michaljelonek
- Upgrade `django-prices` to v2.1 - #4639 by @NyanKiyoshi
- Disable reports from uWSGI about broken pipe and write errors from disconnected clients - #4596 by @NyanKiyoshi
- Fix the random failures of `populatedb` trying to create users with an existing email - #4769 by @NyanKiyoshi
- Enforce `pydocstyle` for Python docstrings over the project - #4562 by @NyanKiyoshi
- Move Django Debug Toolbar to dev requirements - #4454 by @derenio
- Change license for artwork to CC-BY 4.0
- New translations:
  - Greek

## 2.8.0

### Core

- Avatax backend support - #4310 by @korycins
- Add ability to store used payment sources in gateways (first implemented in Braintree) - #4195 by @salwator
- Add ability to specify a minimal quantity of checkout items for a voucher - #4427 by @fowczarek
- Change the type of start and end date fields from Date to DateTime - #4293 by @fowczarek
- Revert the custom dynamic middlewares - #4452 by @NyanKiyoshi

### Dashboard 2.0

- UX improvements in Vouchers section - #4362 by @benekex2
- Add company address configuration - #4432 by @benekex2
- Require name when saving a custom list filter - #4269 by @benekex2
- Use `esModuleInterop` flag in `tsconfig.json` to simplify imports - #4372 by @dominik-zeglen
- Use hooks instead of a class component in forms - #4374 by @dominik-zeglen
- Drop CSRF token header from API client - #4357 by @dominik-zeglen
- Fix various bugs in the product section - #4429 by @dominik-zeglen

### Other notable changes

- Fix error when creating a checkout with voucher code - #4292 by @NyanKiyoshi
- Fix error when users enter an invalid phone number in an address - #4404 by @NyanKiyoshi
- Fix error when adding a note to an anonymous order - #4319 by @NyanKiyoshi
- Fix gift card duplication error in the `populatedb` script - #4336 by @fowczarek
- Fix vouchers apply once per order - #4339 by @fowczarek
- Fix discount tests failing at random - #4401 by @korycins
- Add `SPECIFIC_PRODUCT` type to `VoucherType` - #4344 by @fowczarek
- New translations:
  - Icelandic
- Refactored the backend side of `checkoutCreate` to improve performances and prevent side effects over the user's checkout if the checkout creation was to fail. - #4367 by @NyanKiyoshi
- Refactored the logic of cleaning the checkout shipping method over the API, so users do not lose the shipping method when updating their checkout. If the shipping method becomes invalid, it will be replaced by the cheapest available. - #4367 by @NyanKiyoshi & @szewczykmira
- Refactored process of getting available shipping methods to make it easier to understand and prevent human-made errors. - #4367 by @NyanKiyoshi
- Moved 3D secure option to Braintree plugin configuration and update config structure mechanism - #4751 by @salwator

## 2.7.0

### API

- Create order only when payment is successful - #4154 by @NyanKiyoshi
- Order Events containing order lines or fulfillment lines now return the line object in the GraphQL API - #4114 by @NyanKiyoshi
- GraphQL now prints exceptions to stderr as well as returning them or not - #4148 by @NyanKiyoshi
- Refactored API resolvers to static methods with root typing - #4155 by @NyanKiyoshi
- Add phone validation in the GraphQL API to handle the library upgrade - #4156 by @NyanKiyoshi

### Core

- Add basic Gift Cards support in the backend - #4025 by @fowczarek
- Add the ability to sort products within a collection - #4123 by @NyanKiyoshi
- Implement customer events - #4094 by @NyanKiyoshi
- Merge "authorize" and "capture" operations - #4098 by @korycins, @NyanKiyoshi
- Separate the Django middlewares from the GraphQL API middlewares - #4102 by @NyanKiyoshi, #4186 by @cmiacz

### Dashboard 2.0

- Add navigation section - #4012 by @dominik-zeglen
- Add filtering on product list - #4193 by @dominik-zeglen
- Add filtering on orders list - #4237 by @dominik-zeglen
- Change input style and improve Storybook stories - #4115 by @dominik-zeglen
- Migrate deprecated fields in Dashboard 2.0 - #4121 by @benekex2
- Add multiple select checkbox - #4133, #4146 by @benekex2
- Rename menu items in Dashboard 2.0 - #4172 by @benekex2
- Category delete modal improvements - #4171 by @benekex2
- Close modals on click outside - #4236 - by @benekex2
- Use date localize hook in translations - #4202 by @dominik-zeglen
- Unify search API - #4200 by @dominik-zeglen
- Default default PAGINATE_BY - #4238 by @dominik-zeglen
- Create generic filtering interface - #4221 by @dominik-zeglen
- Add default state to rich text editor = #4281 by @dominik-zeglen
- Fix translation discard button - #4109 by @benekex2
- Fix draftail options and icons - #4132 by @benekex2
- Fix typos and messages in Dashboard 2.0 - #4168 by @benekex2
- Fix view all orders button - #4173 by @benekex2
- Fix visibility card view - #4198 by @benekex2
- Fix query refetch after selecting an object in list - #4272 by @dominik-zeglen
- Fix image selection in variants - #4270 by @benekex2
- Fix collection search - #4267 by @dominik-zeglen
- Fix quantity height in draft order edit - #4273 by @benekex2
- Fix checkbox clickable area size - #4280 by @dominik-zeglen
- Fix breaking object selection in menu section - #4282 by @dominik-zeglen
- Reset selected items when tab switch - #4268 by @benekex2

### Other notable changes

- Add support for Google Cloud Storage - #4127 by @chetabahana
- Adding a nonexistent variant to checkout no longer crashes - #4166 by @NyanKiyoshi
- Disable storage of Celery results - #4169 by @NyanKiyoshi
- Disable polling in Playground - #4188 by @maarcingebala
- Cleanup code for updated function names and unused argument - #4090 by @jxltom
- Users can now add multiple "Add to Cart" forms in a single page - #4165 by @NyanKiyoshi
- Fix incorrect argument in `get_client_token` in Braintree integration - #4182 by @maarcingebala
- Fix resolving attribute values when transforming them to HStore - #4161 by @maarcingebala
- Fix wrong calculation of subtotal in cart page - #4145 by @korycins
- Fix margin calculations when product/variant price is set to zero - #4170 by @MahmoudRizk
- Fix applying discounts in checkout's subtotal calculation in API - #4192 by @maarcingebala
- Fix GATEWAYS_ENUM to always contain all implemented payment gateways - #4108 by @koradon

## 2.6.0

### API

- Add unified filtering interface in resolvers - #3952, #4078 by @korycins
- Add mutations for bulk actions - #3935, #3954, #3967, #3969, #3970 by @akjanik
- Add mutation for reordering menu items - #3958 by @NyanKiyoshi
- Optimize queries for single nodes - #3968 @NyanKiyoshi
- Refactor error handling in mutations #3891 by @maarcingebala & @akjanik
- Specify mutation permissions through Meta classes - #3980 by @NyanKiyoshi
- Unify pricing access in products and variants - #3948 by @NyanKiyoshi
- Use only_fields instead of exclude_fields in type definitions - #3940 by @michaljelonek
- Prefetch collections when getting sales of a bunch of products - #3961 by @NyanKiyoshi
- Remove unnecessary dedents from GraphQL schema so new Playground can work - #4045 by @salwator
- Restrict resolving payment by ID - #4009 @NyanKiyoshi
- Require `checkoutId` for updating checkout's shipping and billing address - #4074 by @jxltom
- Handle errors in `TokenVerify` mutation - #3981 by @fowczarek
- Unify argument names in types and resolvers - #3942 by @NyanKiyoshi

### Core

- Use Black as the default code formatting tool - #3852 by @krzysztofwolski and @NyanKiyoshi
- Dropped Python 3.5 support - #4028 by @korycins
- Rename Cart to Checkout - #3963 by @michaljelonek
- Use data classes to exchange data with payment gateways - #4028 by @korycins
- Refactor order events - #4018 by @NyanKiyoshi

### Dashboard 2.0

- Add bulk actions - #3955 by @dominik-zeglen
- Add user avatar management - #4030 by @benekex2
- Add navigation drawer support on mobile devices - #3839 by @benekex2
- Fix rendering validation errors in product form - #4024 by @benekex2
- Move dialog windows to query string rather than router paths - #3953 by @dominik-zeglen
- Update order events types - #4089 by @jxltom
- Code cleanup by replacing render props with react hooks - #4010 by @dominik-zeglen

### Other notable changes

- Add setting to enable Django Debug Toolbar - #3983 by @koradon
- Use newest GraphQL Playground - #3971 by @salwator
- Ensure adding to quantities in the checkout is respecting the limits - #4005 by @NyanKiyoshi
- Fix country area choices - #4008 by @fowczarek
- Fix price_range_as_dict function - #3999 by @zodiacfireworks
- Fix the product listing not showing in the voucher when there were products selected - #4062 by @NyanKiyoshi
- Fix crash in Dashboard 1.0 when updating an order address's phone number - #4061 by @NyanKiyoshi
- Reduce the time of tests execution by using dummy password hasher - #4083 by @korycins
- Set up explicit **hash** function - #3979 by @akjanik
- Unit tests use none as media root - #3975 by @korycins
- Update file field styles with materializecss template filter - #3998 by @zodiacfireworks
- New translations:
  - Albanian
  - Colombian Spanish
  - Lithuanian

## 2.5.0

### API

- Add query to fetch draft orders - #3809 by @michaljelonek
- Add bulk delete mutations - #3838 by @michaljelonek
- Add `languageCode` enum to API - #3819 by @michaljelonek, #3854 by @jxltom
- Duplicate address instances in checkout mutations - #3866 by @pawelzar
- Restrict access to `orders` query for unauthorized users - #3861 by @pawelzar
- Support setting address as default in address mutations - #3787 by @jxltom
- Fix phone number validation in GraphQL when country prefix not given - #3905 by @patrys
- Report pretty stack traces in DEBUG mode - #3918 by @patrys

### Core

- Drop support for Django 2.1 and Django 1.11 (previous LTS) - #3929 by @patrys
- Fulfillment of digital products - #3868 by @korycins
- Introduce avatars for staff accounts - #3878 by @pawelzar
- Refactor the account avatars path from a relative to absolute - #3938 by @NyanKiyoshi

### Dashboard 2.0

- Add translations section - #3884 by @dominik-zeglen
- Add light/dark theme - #3856 by @dominik-zeglen
- Add customer's address book view - #3826 by @dominik-zeglen
- Add "Add variant" button on the variant details page = #3914 by @dominik-zeglen
- Add back arrows in "Configure" subsections - #3917 by @dominik-zeglen
- Display avatars in staff views - #3922 by @dominik-zeglen
- Prevent user from changing his own status and permissions - #3922 by @dominik-zeglen
- Fix crashing product create view - #3837, #3910 by @dominik-zeglen
- Fix layout in staff members details page - #3857 by @dominik-zeglen
- Fix unfocusing rich text editor - #3902 by @dominik-zeglen
- Improve accessibility - #3856 by @dominik-zeglen

### Other notable changes

- Improve user and staff management in dashboard 1.0 - #3781 by @jxltom
- Fix default product tax rate in Dashboard 1.0 - #3880 by @pawelzar
- Fix logo in docs - #3928 by @michaljelonek
- Fix name of logo file - #3867 by @jxltom
- Fix variants for juices in example data - #3926 by @michaljelonek
- Fix alignment of the cart dropdown on new bootstrap version - #3937 by @NyanKiyoshi
- Refactor the account avatars path from a relative to absolute - #3938 by @NyanKiyoshi
- New translations:
  - Armenian
  - Portuguese
  - Swahili
  - Thai

## 2.4.0

### API

- Add model translations support in GraphQL API - #3789 by @michaljelonek
- Add mutations to manage addresses for authenticated customers - #3772 by @Kwaidan00, @maarcingebala
- Add mutation to apply vouchers in checkout - #3739 by @Kwaidan00
- Add thumbnail field to `OrderLine` type - #3737 by @michaljelonek
- Add a query to fetch order by token - #3740 by @michaljelonek
- Add city choices and city area type to address validator API - #3788 by @jxltom
- Fix access to unpublished objects in API - #3724 by @Kwaidan00
- Fix bug where errors are not returned when creating fulfillment with a non-existent order line - #3777 by @jxltom
- Fix `productCreate` mutation when no product type was provided - #3804 by @michaljelonek
- Enable database search in products query - #3736 by @michaljelonek
- Use authenticated user's email as default email in creating checkout - #3726 by @jxltom
- Generate voucher code if it wasn't provided in mutation - #3717 by @Kwaidan00
- Improve limitation of vouchers by country - #3707 by @michaljelonek
- Only include canceled fulfillments for staff in fulfillment API - #3778 by @jxltom
- Support setting address as when creating customer address #3782 by @jxltom
- Fix generating slug from title - #3816 by @maarcingebala
- Add `variant` field to `OrderLine` type - #3820 by @maarcingebala

### Core

- Add JSON fields to store rich-text content - #3756 by @michaljelonek
- Add function to recalculate total order weight - #3755 by @Kwaidan00, @maarcingebala
- Unify cart creation logic in API and Django views - #3761, #3790 by @maarcingebala
- Unify payment creation logic in API and Django views - #3715 by @maarcingebala
- Support partially charged and refunded payments - #3735 by @jxltom
- Support partial fulfillment of ordered items - #3754 by @jxltom
- Fix applying discounts when a sale has no end date - #3595 by @cprinos

### Dashboard 2.0

- Add "Discounts" section - #3654 by @dominik-zeglen
- Add "Pages" section; introduce Draftail WYSIWYG editor - #3751 by @dominik-zeglen
- Add "Shipping Methods" section - #3770 by @dominik-zeglen
- Add support for date and datetime components - #3708 by @dominik-zeglen
- Restyle app layout - #3811 by @dominik-zeglen

### Other notable changes

- Unify model field names related to models' public access - `publication_date` and `is_published` - #3706 by @michaljelonek
- Improve filter orders by payment status - #3749 @jxltom
- Refactor translations in emails - #3701 by @Kwaidan00
- Use exact image versions in docker-compose - #3742 by @ashishnitinpatil
- Sort order payment and history in descending order - #3747 by @jxltom
- Disable style-loader in dev mode - #3720 by @jxltom
- Add ordering to shipping method - #3806 by @michaljelonek
- Add missing type definition for dashboard 2.0 - #3776 by @jxltom
- Add header and footer for checkout success pages #3752 by @jxltom
- Add instructions for using local assets in Docker - #3723 by @michaljelonek
- Update S3 deployment documentation to include CORS configuration note - #3743 by @NyanKiyoshi
- Fix missing migrations for is_published field of product and page model - #3757 by @jxltom
- Fix problem with l10n in Braintree payment gateway template - #3691 by @Kwaidan00
- Fix bug where payment is not filtered from active ones when creating payment - #3732 by @jxltom
- Fix incorrect cart badge location - #3786 by @jxltom
- Fix storefront styles after bootstrap is updated to 4.3.1 - #3753 by @jxltom
- Fix logo size in different browser and devices with different sizes - #3722 by @jxltom
- Rename dumpdata file `db.json` to `populatedb_data.json` - #3810 by @maarcingebala
- Prefetch collections for product availability - #3813 by @michaljelonek
- Bump django-graphql-jwt - #3814 by @michaljelonek
- Fix generating slug from title - #3816 by @maarcingebala
- New translations:
  - Estonian
  - Indonesian

## 2.3.1

- Fix access to private variant fields in API - #3773 by maarcingebala
- Limit access of quantity and allocated quantity to staff in GraphQL API #3780 by @jxltom

## 2.3.0

### API

- Return user's last checkout in the `User` type - #3578 by @fowczarek
- Automatically assign checkout to the logged in user - #3587 by @fowczarek
- Expose `chargeTaxesOnShipping` field in the `Shop` type - #3603 by @fowczarek
- Expose list of enabled payment gateways - #3639 by @fowczarek
- Validate uploaded files in a unified way - #3633 by @fowczarek
- Add mutation to trigger fetching tax rates - #3622 by @fowczarek
- Use USERNAME_FIELD instead of hard-code email field when resolving user - #3577 by @jxltom
- Require variant and quantity fields in `CheckoutLineInput` type - #3592 by @jxltom
- Preserve order of nodes in `get_nodes_or_error` function - #3632 by @jxltom
- Add list mutations for `Voucher` and `Sale` models - #3669 by @michaljelonek
- Use proper type for countries in `Voucher` type - #3664 by @michaljelonek
- Require email in when creating checkout in API - #3667 by @michaljelonek
- Unify returning errors in the `tokenCreate` mutation - #3666 by @michaljelonek
- Use `Date` field in Sale/Voucher inputs - #3672 by @michaljelonek
- Refactor checkout mutations - #3610 by @fowczarek
- Refactor `clean_instance`, so it does not returns errors anymore - #3597 by @akjanik
- Handle GraphqQL syntax errors - #3576 by @jxltom

### Core

- Refactor payments architecture - #3519 by @michaljelonek
- Improve Docker and `docker-compose` configuration - #3657 by @michaljelonek
- Allow setting payment status manually for dummy gateway in Storefront 1.0 - #3648 by @jxltom
- Infer default transaction kind from operation type - #3646 by @jxltom
- Get correct payment status for order without any payments - #3605 by @jxltom
- Add default ordering by `id` for `CartLine` model - #3593 by @jxltom
- Fix "set password" email sent to customer created in the dashboard - #3688 by @Kwaidan00

### Dashboard 2.0

- ️Add taxes section - #3622 by @dominik-zeglen
- Add drag'n'drop image upload - #3611 by @dominik-zeglen
- Unify grid handling - #3520 by @dominik-zeglen
- Add component generator - #3670 by @dominik-zeglen
- Throw Typescript errors while snapshotting - #3611 by @dominik-zeglen
- Simplify mutation's error checking - #3589 by @dominik-zeglen
- Fix order cancelling - #3624 by @dominik-zeglen
- Fix logo placement - #3602 by @dominik-zeglen

### Other notable changes

- Register Celery task for updating exchange rates - #3599 by @jxltom
- Fix handling different attributes with the same slug - #3626 by @jxltom
- Add missing migrations for tax rate choices - #3629 by @jxltom
- Fix `TypeError` on calling `get_client_token` - #3660 by @michaljelonek
- Make shipping required as default when creating product types - #3655 by @jxltom
- Display payment status on customer's account page in Storefront 1.0 - #3637 by @jxltom
- Make order fields sequence in Dashboard 1.0 same as in Dashboard 2.0 - #3606 by @jxltom
- Fix returning products for homepage for the currently viewing user - #3598 by @jxltom
- Allow filtering payments by status in Dashboard 1.0 - #3608 by @jxltom
- Fix typo in the definition of order status - #3649 by @jxltom
- Add margin for order notes section - #3650 by @jxltom
- Fix logo position - #3609, #3616 by @jxltom
- Storefront visual improvements - #3696 by @piotrgrundas
- Fix product list price filter - #3697 by @Kwaidan00
- Redirect to success page after successful payment - #3693 by @Kwaidan00

## 2.2.0

### API

- Use `PermissionEnum` as input parameter type for `permissions` field - #3434 by @maarcingebala
- Add "authorize" and "charge" mutations for payments - #3426 by @jxltom
- Add alt text to product thumbnails and background images of collections and categories - #3429 by @fowczarek
- Fix passing decimal arguments = #3457 by @fowczarek
- Allow sorting products by the update date - #3470 by @jxltom
- Validate and clear the shipping method in draft order mutations - #3472 by @fowczarek
- Change tax rate field to choice field - #3478 by @fowczarek
- Allow filtering attributes by collections - #3508 by @maarcingebala
- Resolve to `None` when empty object ID was passed as mutation argument - #3497 by @maarcingebala
- Change `errors` field type from [Error] to [Error!] - #3489 by @fowczarek
- Support creating default variant for product types that don't use multiple variants - #3505 by @fowczarek
- Validate SKU when creating a default variant - #3555 by @fowczarek
- Extract enums to separate files - #3523 by @maarcingebala

### Core

- Add Stripe payment gateway - #3408 by @jxltom
- Add `first_name` and `last_name` fields to the `User` model - #3101 by @fowczarek
- Improve several payment validations - #3418 by @jxltom
- Optimize payments related database queries - #3455 by @jxltom
- Add publication date to collections - #3369 by @k-brk
- Fix hard-coded site name in order PDFs - #3526 by @NyanKiyoshi
- Update favicons to the new style - #3483 by @dominik-zeglen
- Fix migrations for default currency - #3235 by @bykof
- Remove Elasticsearch from `docker-compose.yml` - #3482 by @maarcingebala
- Resort imports in tests - #3471 by @jxltom
- Fix the no shipping orders payment crash on Stripe - #3550 by @NyanKiyoshi
- Bump backend dependencies - #3557 by @maarcingebala. This PR removes security issue CVE-2019-3498 which was present in Django 2.1.4. Saleor however wasn't vulnerable to this issue as it doesn't use the affected `django.views.defaults.page_not_found()` view.
- Generate random data using the default currency - #3512 by @stephenmoloney
- New translations:
  - Catalan
  - Serbian

### Dashboard 2.0

- Restyle product selection dialogs - #3499 by @dominik-zeglen, @maarcingebala
- Fix minor visual bugs in Dashboard 2.0 - #3433 by @dominik-zeglen
- Display warning if order draft has missing data - #3431 by @dominik-zeglen
- Add description field to collections - #3435 by @dominik-zeglen
- Add query batching - #3443 by @dominik-zeglen
- Use autocomplete fields in country selection - #3443 by @dominik-zeglen
- Add alt text to categories and collections - #3461 by @dominik-zeglen
- Use first and last name of a customer or staff member in UI - #3247 by @Bonifacy1, @dominik-zeglen
- Show error page if an object was not found - #3463 by @dominik-zeglen
- Fix simple product's inventory data saving bug - #3474 by @dominik-zeglen
- Replace `thumbnailUrl` with `thumbnail { url }` - #3484 by @dominik-zeglen
- Change "Feature on Homepage" switch behavior - #3481 by @dominik-zeglen
- Expand payment section in order view - #3502 by @dominik-zeglen
- Change TypeScript loader to speed up the build process - #3545 by @patrys

### Bugfixes

- Do not show `Pay For Order` if order is partly paid since partial payment is not supported - #3398 by @jxltom
- Fix attribute filters in the products category view - #3535 by @fowczarek
- Fix storybook dependencies conflict - #3544 by @dominik-zeglen

## 2.1.0

### API

- Change selected connection fields to lists - #3307 by @fowczarek
- Require pagination in connections - #3352 by @maarcingebala
- Replace Graphene view with a custom one - #3263 by @patrys
- Change `sortBy` parameter to use enum type - #3345 by @fowczarek
- Add `me` query to fetch data of a logged-in user - #3202, #3316 by @fowczarek
- Add `canFinalize` field to the Order type - #3356 by @fowczarek
- Extract resolvers and mutations to separate files - #3248 by @fowczarek
- Add VAT tax rates field to country - #3392 by @michaljelonek
- Allow creating orders without users - #3396 by @fowczarek

### Core

- Add Razorpay payment gatway - #3205 by @NyanKiyoshi
- Use standard tax rate as a default tax rate value - #3340 by @fowczarek
- Add description field to the Collection model - #3275 by @fowczarek
- Enforce the POST method on VAT rates fetching - #3337 by @NyanKiyoshi
- Generate thumbnails for category/collection background images - #3270 by @NyanKiyoshi
- Add warm-up support in product image creation mutation - #3276 by @NyanKiyoshi
- Fix error in the `populatedb` script when running it not from the project root - #3272 by @NyanKiyoshi
- Make Webpack rebuilds fast - #3290 by @patrys
- Skip installing Chromium to make deployment faster - #3227 by @jxltom
- Add default test runner - #3258 by @jxltom
- Add Transifex client to Pipfile - #3321 by @jxltom
- Remove additional pytest arguments in tox - #3338 by @jxltom
- Remove test warnings - #3339 by @jxltom
- Remove runtime warning when product has discount - #3310 by @jxltom
- Remove `django-graphene-jwt` warnings - #3228 by @jxltom
- Disable deprecated warnings - #3229 by @jxltom
- Add `AWS_S3_ENDPOINT_URL` setting to support DigitalOcean spaces. - #3281 by @hairychris
- Add `.gitattributes` file to hide diffs for generated files on Github - #3055 by @NyanKiyoshi
- Add database sequence reset to `populatedb` - #3406 by @michaljelonek
- Get authorized amount from succeeded auth transactions - #3417 by @jxltom
- Resort imports by `isort` - #3412 by @jxltom

### Dashboard 2.0

- Add confirmation modal when leaving view with unsaved changes - #3375 by @dominik-zeglen
- Add dialog loading and error states - #3359 by @dominik-zeglen
- Split paths and urls - #3350 by @dominik-zeglen
- Derive state from props in forms - #3360 by @dominik-zeglen
- Apply debounce to autocomplete fields - #3351 by @dominik-zeglen
- Use Apollo signatures - #3353 by @dominik-zeglen
- Add order note field in the order details view - #3346 by @dominik-zeglen
- Add app-wide progress bar - #3312 by @dominik-zeglen
- Ensure that all queries are built on top of TypedQuery - #3309 by @dominik-zeglen
- Close modal windows automatically - #3296 by @dominik-zeglen
- Move URLs to separate files - #3295 by @dominik-zeglen
- Add basic filters for products and orders list - #3237 by @Bonifacy1
- Fetch default currency from API - #3280 by @dominik-zeglen
- Add `displayName` property to components - #3238 by @Bonifacy1
- Add window titles - #3279 by @dominik-zeglen
- Add paginator component - #3265 by @dominik-zeglen
- Update Material UI to 3.6 - #3387 by @patrys
- Upgrade React, Apollo, Webpack and Babel - #3393 by @patrys
- Add pagination for required connections - #3411 by @dominik-zeglen

### Bugfixes

- Fix language codes - #3311 by @jxltom
- Fix resolving empty attributes list - #3293 by @maarcingebala
- Fix range filters not being applied - #3385 by @michaljelonek
- Remove timeout for updating image height - #3344 by @jxltom
- Return error if checkout was not found - #3289 by @maarcingebala
- Solve an auto-resize conflict between Materialize and medium-editor - #3367 by @adonig
- Fix calls to `ngettext_lazy` - #3380 by @patrys
- Filter preauthorized order from succeeded transactions - #3399 by @jxltom
- Fix incorrect country code in fixtures - #3349 by @bingimar
- Fix updating background image of a collection - #3362 by @fowczarek & @dominik-zeglen

### Docs

- Document settings related to generating thumbnails on demand - #3329 by @NyanKiyoshi
- Improve documentation for Heroku deployment - #3170 by @raybesiga
- Update documentation on Docker deployment - #3326 by @jxltom
- Document payment gateway configuration - #3376 by @NyanKiyoshi

## 2.0.0

### API

- Add mutation to delete a customer; add `isActive` field in `customerUpdate` mutation - #3177 by @maarcingebala
- Add mutations to manage authorization keys - #3082 by @maarcingebala
- Add queries for dashboard homepage - #3146 by @maarcingebala
- Allows user to unset homepage collection - #3140 by @oldPadavan
- Use enums as permission codes - #3095 by @the-bionic
- Return absolute image URLs - #3182 by @maarcingebala
- Add `backgroundImage` field to `CategoryInput` - #3153 by @oldPadavan
- Add `dateJoined` and `lastLogin` fields in `User` type - #3169 by @maarcingebala
- Separate `parent` input field from `CategoryInput` - #3150 by @akjanik
- Remove duplicated field in Order type - #3180 by @maarcingebala
- Handle empty `backgroundImage` field in API - #3159 by @maarcingebala
- Generate name-based slug in collection mutations - #3145 by @akjanik
- Remove products field from `collectionUpdate` mutation - #3141 by @oldPadavan
- Change `items` field in `Menu` type from connection to list - #3032 by @oldPadavan
- Make `Meta.description` required in `BaseMutation` - #3034 by @oldPadavan
- Apply `textwrap.dedent` to GraphQL descriptions - #3167 by @fowczarek

### Dashboard 2.0

- Add collection management - #3135 by @dominik-zeglen
- Add customer management - #3176 by @dominik-zeglen
- Add homepage view - #3155, #3178 by @Bonifacy1 and @dominik-zeglen
- Add product type management - #3052 by @dominik-zeglen
- Add site settings management - #3071 by @dominik-zeglen
- Escape node IDs in URLs - #3115 by @dominik-zeglen
- Restyle categories section - #3072 by @Bonifacy1

### Other

- Change relation between `ProductType` and `Attribute` models - #3097 by @maarcingebala
- Remove `quantity-allocated` generation in `populatedb` script - #3084 by @MartinSeibert
- Handle `Money` serialization - #3131 by @Pacu2
- Do not collect unnecessary static files - #3050 by @jxltom
- Remove host mounted volume in `docker-compose` - #3091 by @tiangolo
- Remove custom services names in `docker-compose` - #3092 by @tiangolo
- Replace COUNTRIES with countries.countries - #3079 by @neeraj1909
- Installing dev packages in docker since tests are needed - #3078 by @jxltom
- Remove comparing string in address-form-panel template - #3074 by @tomcio1205
- Move updating variant names to a Celery task - #3189 by @fowczarek

### Bugfixes

- Fix typo in `clean_input` method - #3100 by @the-bionic
- Fix typo in `ShippingMethod` model - #3099 by @the-bionic
- Remove duplicated variable declaration - #3094 by @the-bionic

### Docs

- Add createdb note to getting started for Windows - #3106 by @ajostergaard
- Update docs on pipenv - #3045 by @jxltom<|MERGE_RESOLUTION|>--- conflicted
+++ resolved
@@ -95,11 +95,8 @@
 - Add accountErrors to CreateToken as a required field - #5437 by @koradon
 - Raise GraphQLError if filter has not valid IDs - #5460 by @gabmartinez
 - Fix missing accountError when JSONWebTokenError is raised in CreateToken - #5465 by @koradon
-<<<<<<< HEAD
+- Use AccountErrorCode.INVALID_CREDENTIALS instead of INVALID_PASSWORD - #5495 by @koradon
 - Add tests for pagination - #5468 by @koradon
-=======
-- Use AccountErrorCode.INVALID_CREDENTIALS instead of INVALID_PASSWORD - #5495 by @koradon
->>>>>>> 927c0690
 
 ## 2.9.0
 
