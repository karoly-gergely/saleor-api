--- conflicted
+++ resolved
@@ -7,7 +7,6 @@
 
 from ..core import analytics
 from ..core.exceptions import AllocationError, InsufficientStock
-from ..order.emails import send_order_confirmed
 from ..payment import (
     ChargeStatus,
     CustomPaymentChoices,
@@ -18,30 +17,21 @@
 from ..payment.models import Payment, Transaction
 from ..payment.utils import create_payment
 from ..plugins.manager import get_plugins_manager
-<<<<<<< HEAD
-from ..warehouse.management import deallocate_stock_for_order, decrease_stock
-from . import FulfillmentStatus, OrderStatus, events, utils
-from .models import Fulfillment, FulfillmentLine
-from .notifications import (
-=======
 from ..warehouse.management import (
     deallocate_stock,
     deallocate_stock_for_order,
     decrease_stock,
 )
-from . import FulfillmentStatus, OrderStatus, emails, events, utils
-from .emails import (
->>>>>>> 95ce4b57
+from . import FulfillmentStatus, OrderStatus, events, utils
+from .events import fulfillment_refunded_event
+from .models import Fulfillment, FulfillmentLine, OrderLine
+from .notifications import (
     send_fulfillment_confirmation_to_customer,
     send_order_canceled_confirmation,
+    send_order_confirmed,
     send_order_refunded_confirmation,
     send_payment_confirmation,
 )
-<<<<<<< HEAD
-=======
-from .events import fulfillment_refunded_event
-from .models import Fulfillment, FulfillmentLine, OrderLine
->>>>>>> 95ce4b57
 from .utils import (
     order_line_needs_automatic_fulfillment,
     recalculate_order,
@@ -87,7 +77,7 @@
     manager = get_plugins_manager()
     manager.order_confirmed(order)
     if send_confirmation_email:
-        send_order_confirmed.delay(order.pk, user.pk)
+        send_order_confirmed(order, user, manager)
 
 
 def handle_fully_paid_order(order: "Order", user: Optional["User"] = None):
